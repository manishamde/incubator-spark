--- conflicted
+++ resolved
@@ -58,6 +58,7 @@
   
   if (isMaster) {
     val actor = actorOf(new CacheTrackerActor)
+    actor.start()
     trackerActor = actor
     remote.register("CacheTracker", actor)
   } else {
@@ -87,17 +88,7 @@
   
   // Get a snapshot of the currently known locations
   def getLocationsSnapshot(): HashMap[Int, Array[List[String]]] = {
-<<<<<<< HEAD
     (trackerActor ? GetCacheLocations).as[HashMap[Int, Array[List[String]]]].get
-=======
-    (trackerActor !? GetCacheLocations) match {
-      case h: HashMap[_, _] =>
-        h.asInstanceOf[HashMap[Int, Array[List[String]]]]
-        
-      case _ => 
-        throw new SparkException("Internal error: CacheTrackerActor did not reply with a HashMap")
-    }
->>>>>>> 8c95a854
   }
   
   // Gets or computes an RDD split
